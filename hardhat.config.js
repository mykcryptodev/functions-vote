require("@nomicfoundation/hardhat-toolbox")
require("hardhat-contract-sizer")
require("./tasks")
require("dotenv").config()

// Set one of the following RPC endpoints (required)
<<<<<<< HEAD
const MAINNET_RPC_URL = process.env.MAINNET_RPC_URL
const POLYGON_MAINNET_RPC_URL = process.env.POLYGON_MAINNET_RPC_URL
const MUMBAI_RPC_URL = process.env.MUMBAI_RPC_URL
const GOERLI_RPC_URL = process.env.GOERLI_RPC_URL
const SEPOLIA_RPC_URL = process.env.SEPOLIA_RPC_URL

// Ensure one of the RPC endpoints has been set
const selectedRPCs = [
  MAINNET_RPC_URL, 
  POLYGON_MAINNET_RPC_URL,
  MUMBAI_RPC_URL,
  GOERLI_RPC_URL,
  SEPOLIA_RPC_URL
].filter(v => !!v)
if (selectedRPCs.length !== 1) {
  throw Error("A single *_RPC_URL env variable must be set, found: " + selectedRPCs.join(","))
=======
let MAINNET_RPC_URL = process.env.MAINNET_RPC_URL
let POLYGON_MAINNET_RPC_URL = process.env.POLYGON_MAINNET_RPC_URL
let MUMBAI_RPC_URL = process.env.MUMBAI_RPC_URL
let GOERLI_RPC_URL = process.env.GOERLI_RPC_URL

// Ignore default values from .env.example
if (GOERLI_RPC_URL === 'https://goerli.infura.io/v3/ExampleKey') {
  GOERLI_RPC_URL = undefined
}
if (MUMBAI_RPC_URL === 'https://polygon-mumbai.g.alchemy.com/v2/ExampleKey') {
  MUMBAI_RPC_URL = undefined
}

// Ensure one of the RPC endpoints has been set
if (!MAINNET_RPC_URL && !POLYGON_MAINNET_RPC_URL && !MUMBAI_RPC_URL && !GOERLI_RPC_URL) {
  throw Error(
    "One of the following environment variables must be set: MAINNET_RPC_URL, GOERLI_RPC_URL, POLYGON_MAINNET_RPC_URL, or MUMBAI_RPC_URL"
  )
>>>>>>> d92fc382
}
const selectedRPC = selectedRPCs[0]

// Set EVM private key (required)
const PRIVATE_KEY = process.env.PRIVATE_KEY
if (!PRIVATE_KEY) {
  throw Error("Set the PRIVATE_KEY environment variable with your EVM wallet private key")
}

// Set a specific bock number to fork (optional)
const FORKING_BLOCK_NUMBER = isNaN(process.env.FORKING_BLOCK_NUMBER) ? undefined : parseInt(process.env.FORKING_BLOCK_NUMBER)

// Your API key for Etherscan, obtain one at https://etherscan.io/ (optional)
const ETHERSCAN_API_KEY = process.env.ETHERSCAN_API_KEY || "Your etherscan API key"
const POLYGONSCAN_API_KEY = process.env.POLYGONSCAN_API_KEY || "Your polygonscan API key"

// Enable gas reporting (optional)
const REPORT_GAS = process.env.REPORT_GAS?.toLowerCase() === "true" ? true : false

/** @type import('hardhat/config').HardhatUserConfig */
module.exports = {
  defaultNetwork: "hardhat",
  solidity: {
    compilers: [
      {
        version: "0.8.7",
        settings: {
          optimizer: {
            enabled: true,
            runs: 1_000,
          },
        },
      },
      {
        version: "0.6.6",
        settings: {
          optimizer: {
            enabled: true,
            runs: 1_000,
          },
        },
      },
      {
        version: "0.4.24",
        settings: {
          optimizer: {
            enabled: true,
            runs: 1_000,
          },
        },
      },
    ],
  },
  networks: {
    hardhat: {
      allowUnlimitedContractSize: true,
      hardfork: "merge",
      forking: {
        url: selectedRPC,
        blockNumber: FORKING_BLOCK_NUMBER,
        enabled: true,
      },
      chainId: 31337,
      accounts: process.env.PRIVATE_KEY
        ? [
            {
              privateKey: process.env.PRIVATE_KEY,
              balance: "10000000000000000000000",
            },
          ]
        : [],
    },
    goerli: {
      url: GOERLI_RPC_URL ?? '',
      accounts: PRIVATE_KEY !== undefined ? [PRIVATE_KEY] : [],
      chainId: 5,
    },
    mainnet: {
      url: MAINNET_RPC_URL ?? '',
      accounts: PRIVATE_KEY !== undefined ? [PRIVATE_KEY] : [],
      chainId: 1,
    },
    polygon: {
      url: POLYGON_MAINNET_RPC_URL ?? '',
      accounts: PRIVATE_KEY !== undefined ? [PRIVATE_KEY] : [],
      chainId: 137,
    },
    mumbai: {
      url: MUMBAI_RPC_URL ?? '',
      accounts: PRIVATE_KEY !== undefined ? [PRIVATE_KEY] : [],
      // TODO: check if this is still needed
      gas: 3_000_000,
      chainId: 80001,
    },
    sepolia: {
      url: SEPOLIA_RPC_URL || "NOTSET",
      accounts: PRIVATE_KEY !== undefined ? [PRIVATE_KEY] : [],
      chainId: 11155111,
    },
  },
  etherscan: {
    // yarn hardhat verify --network <NETWORK> <CONTRACT_ADDRESS> <CONSTRUCTOR_PARAMETERS>
    apiKey: {
      polygon: POLYGONSCAN_API_KEY,
      goerli: ETHERSCAN_API_KEY,
      polygonMumbai: POLYGONSCAN_API_KEY,
    },
  },
  gasReporter: {
    enabled: REPORT_GAS,
    currency: "USD",
    outputFile: "gas-report.txt",
    noColors: true,
  },
  contractSizer: {
    runOnCompile: false,
    only: ["FunctionsConsumer", "AutomatedFunctionsConsumer", "FunctionsBillingRegistry"],
  },
  paths: {
    sources: "./contracts",
    tests: "./test",
    cache: "./build/cache",
    artifacts: "./build/artifacts",
  },
  mocha: {
    timeout: 200000, // 200 seconds max for running tests
  },
}<|MERGE_RESOLUTION|>--- conflicted
+++ resolved
@@ -4,28 +4,11 @@
 require("dotenv").config()
 
 // Set one of the following RPC endpoints (required)
-<<<<<<< HEAD
-const MAINNET_RPC_URL = process.env.MAINNET_RPC_URL
-const POLYGON_MAINNET_RPC_URL = process.env.POLYGON_MAINNET_RPC_URL
-const MUMBAI_RPC_URL = process.env.MUMBAI_RPC_URL
-const GOERLI_RPC_URL = process.env.GOERLI_RPC_URL
-const SEPOLIA_RPC_URL = process.env.SEPOLIA_RPC_URL
-
-// Ensure one of the RPC endpoints has been set
-const selectedRPCs = [
-  MAINNET_RPC_URL, 
-  POLYGON_MAINNET_RPC_URL,
-  MUMBAI_RPC_URL,
-  GOERLI_RPC_URL,
-  SEPOLIA_RPC_URL
-].filter(v => !!v)
-if (selectedRPCs.length !== 1) {
-  throw Error("A single *_RPC_URL env variable must be set, found: " + selectedRPCs.join(","))
-=======
 let MAINNET_RPC_URL = process.env.MAINNET_RPC_URL
 let POLYGON_MAINNET_RPC_URL = process.env.POLYGON_MAINNET_RPC_URL
 let MUMBAI_RPC_URL = process.env.MUMBAI_RPC_URL
 let GOERLI_RPC_URL = process.env.GOERLI_RPC_URL
+let SEPOLIA_RPC_URL = process.env.SEPOLIA_RPC_URL
 
 // Ignore default values from .env.example
 if (GOERLI_RPC_URL === 'https://goerli.infura.io/v3/ExampleKey') {
@@ -36,13 +19,11 @@
 }
 
 // Ensure one of the RPC endpoints has been set
-if (!MAINNET_RPC_URL && !POLYGON_MAINNET_RPC_URL && !MUMBAI_RPC_URL && !GOERLI_RPC_URL) {
+if (!MAINNET_RPC_URL && !POLYGON_MAINNET_RPC_URL && !MUMBAI_RPC_URL && !GOERLI_RPC_URL && !SEPOLIA_RPC_URL) {
   throw Error(
-    "One of the following environment variables must be set: MAINNET_RPC_URL, GOERLI_RPC_URL, POLYGON_MAINNET_RPC_URL, or MUMBAI_RPC_URL"
+    'One of the following environment variables must be set: MAINNET_RPC_URL, GOERLI_RPC_URL, SEPOLIA_RPC_URL, POLYGON_MAINNET_RPC_URL, or MUMBAI_RPC_URL'
   )
->>>>>>> d92fc382
 }
-const selectedRPC = selectedRPCs[0]
 
 // Set EVM private key (required)
 const PRIVATE_KEY = process.env.PRIVATE_KEY
@@ -114,29 +95,26 @@
         : [],
     },
     goerli: {
-      url: GOERLI_RPC_URL ?? '',
+      url: GOERLI_RPC_URL ?? 'UNSET',
       accounts: PRIVATE_KEY !== undefined ? [PRIVATE_KEY] : [],
       chainId: 5,
     },
     mainnet: {
-      url: MAINNET_RPC_URL ?? '',
+      url: MAINNET_RPC_URL ?? 'UNSET',
       accounts: PRIVATE_KEY !== undefined ? [PRIVATE_KEY] : [],
       chainId: 1,
     },
     polygon: {
-      url: POLYGON_MAINNET_RPC_URL ?? '',
+      url: POLYGON_MAINNET_RPC_URL ?? 'UNSET',
       accounts: PRIVATE_KEY !== undefined ? [PRIVATE_KEY] : [],
       chainId: 137,
     },
     mumbai: {
-      url: MUMBAI_RPC_URL ?? '',
+      url: MUMBAI_RPC_URL ?? 'UNSET',
       accounts: PRIVATE_KEY !== undefined ? [PRIVATE_KEY] : [],
-      // TODO: check if this is still needed
-      gas: 3_000_000,
-      chainId: 80001,
     },
     sepolia: {
-      url: SEPOLIA_RPC_URL || "NOTSET",
+      url: SEPOLIA_RPC_URL || 'UNSET',
       accounts: PRIVATE_KEY !== undefined ? [PRIVATE_KEY] : [],
       chainId: 11155111,
     },
