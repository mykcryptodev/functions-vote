{
  "name": "functions-hardhat-starter-kit",
  "license": "MIT",
  "version": "1.0.0",
  "description": "Tooling for interacting with Chainlink Functions",
  "scripts": {
    "compile": "hardhat compile",
<<<<<<< HEAD
    "functions-simulate-javascript": "node scripts/simulateFunctionsRequest.js",
    "functions-build-request": "node scripts/buildFunctionsRequest.js",
    "functions-gen-keys": "node scripts/generateKeypair.js",
=======
    "functions-simulate-javascript": "node scripts/simulateFunctionsJavaScript.js",
>>>>>>> 1186bd5f
    "lint": "solhint 'contracts/*.sol'",
    "lint:fix": "solhint 'contracts/**/*.sol' --fix"
  },
  "devDependencies": {
    "@chainlink/contracts": "0.5.1",
    "@ethersproject/abi": "^5.7.0",
    "@ethersproject/providers": "^5.7.1",
    "@nomicfoundation/hardhat-chai-matchers": "^1.0.3",
    "@nomicfoundation/hardhat-network-helpers": "^1.0.6",
    "@nomicfoundation/hardhat-toolbox": "^2.0.0",
    "@nomiclabs/hardhat-ethers": "^2.1.1",
    "@nomiclabs/hardhat-etherscan": "^3.1.0",
    "@typechain/ethers-v5": "^10.1.0",
    "@typechain/hardhat": "^6.1.3",
    "chai": "^4.3.6",
    "eth-crypto": "^2.4.0",
    "ethers": "^5.7.1",
    "hardhat": "^2.11.2",
    "hardhat-contract-sizer": "^2.6.1",
    "hardhat-gas-reporter": "^1.0.9",
    "husky": "^8.0.1",
    "lint-staged": "^13.0.3",
    "prettier": "^2.7.1",
    "prettier-plugin-solidity": "^1.0.0-beta.24",
    "solhint": "^3.3.7",
    "solhint-plugin-prettier": "^0.0.5",
    "solidity-coverage": "^0.8.2",
    "typechain": "^8.1.0"
  },
  "dependencies": {
    "axios": "^1.1.3",
    "crypto-js": "^4.1.1",
    "dotenv": "^16.0.3",
    "jsrsasign": "^10.6.0",
    "readline-promise": "^1.0.5",
    "vm2": "^3.9.11"
  },
  "lint-staged": {
    "*.{js,json,yml,yaml}": [
      "prettier --write"
    ],
    "*.sol": [
      "prettier --write",
      "solhint"
    ]
  },
  "prettier": {
    "trailingComma": "es5",
    "tabWidth": 2,
    "semi": false,
    "singleQuote": false,
    "printWidth": 120
  }
}<|MERGE_RESOLUTION|>--- conflicted
+++ resolved
@@ -5,13 +5,8 @@
   "description": "Tooling for interacting with Chainlink Functions",
   "scripts": {
     "compile": "hardhat compile",
-<<<<<<< HEAD
-    "functions-simulate-javascript": "node scripts/simulateFunctionsRequest.js",
-    "functions-build-request": "node scripts/buildFunctionsRequest.js",
+    "functions-simulate-javascript": "node scripts/simulateFunctionsJavaScript.js",
     "functions-gen-keys": "node scripts/generateKeypair.js",
-=======
-    "functions-simulate-javascript": "node scripts/simulateFunctionsJavaScript.js",
->>>>>>> 1186bd5f
     "lint": "solhint 'contracts/*.sol'",
     "lint:fix": "solhint 'contracts/**/*.sol' --fix"
   },
