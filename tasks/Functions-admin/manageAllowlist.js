--- conflicted
+++ resolved
@@ -134,7 +134,6 @@
       email: columns[2].replace(/\s/g, ""),
       agreedToTOS: columns[3],
       eventCode: columns[4].replace(/\s/g, ""),
-<<<<<<< HEAD
       utm_medium: columns[5],
       utm_source: columns[6],
       utm_content: columns[7],
@@ -143,11 +142,6 @@
       submittedAt: columns[10],
       token: columns[11],
       notes: columns[12],
-=======
-      submittedAt: columns[5],
-      token: columns[6],
-      notes: columns[7],
->>>>>>> 588c7113
     }
     // Maintain a list of all users
     allUsers.push(user)
@@ -212,24 +206,12 @@
 
   for (let i = 0; i < allowlistData.allUsers.length; i++) {
     if (onChainAllowlistMap[allowlistData.allUsers[i].walletAddress.toLowerCase()]) {
-<<<<<<< HEAD
       allowlistData.allUsers[i].approved = "Yes"
     } else {
       allowlistData.allUsers[i].approved = ""
     }
 
     lines.push(createEntryLine(allowlistData.allUsers[i]))
-=======
-      allowlistData.allUsers[i].approved = "TRUE"
-    } else {
-      allowlistData.allUsers[i].approved = "FALSE"
-    }
-
-    const { approved, walletAddress, email, agreedToTOS, eventCode, submittedAt, token, notes } =
-      allowlistData.allUsers[i]
-
-    lines.push(`${approved},${walletAddress},${email},${agreedToTOS},${eventCode},${submittedAt},${token},${notes}`)
->>>>>>> 588c7113
   }
 
   const updatedCsvText = lines.join("\n")
@@ -238,7 +220,6 @@
   const invalidLines = [allowlistData.titles]
 
   for (const invalidUser of allowlistData.invalidUsers) {
-<<<<<<< HEAD
     invalidLines.push(createEntryLine(invalidUser))
   }
 
@@ -265,16 +246,4 @@
   } = user
 
   return `${approved},${walletAddress},${email},${agreedToTOS},${eventCode},${utm_medium},${utm_source},${utm_content},${utm_term},${utm_campaign},${submittedAt},${token},${notes}`
-=======
-    const { approved, walletAddress, email, agreedToTOS, eventCode, submittedAt, token, notes } = invalidUser
-
-    invalidLines.push(
-      `${approved},${walletAddress},${email},${agreedToTOS},${eventCode},${submittedAt},${token},${notes}`
-    )
-  }
-
-  const invalidCsvText = invalidLines.join("\n")
-
-  fs.writeFileSync("./invalidUsers.csv", invalidCsvText)
->>>>>>> 588c7113
 }